# Writing SNMP Apps in Python - Ilya Etingof

## Introduction

Network management is important for keeping your ever growing network
infrastructure healthy and secure. SNMP is a well established
technology designed to identify and access key operational metrics of
networked hosts, routers and all sorts of industrial equipment.

As we all know, many organizations around the world use Python for
their IT automation needs, including network management. Over the
course of last decade, many SNMP implementations appeared. Some are
Python bindings to C-based [Net-SNMP library](http://www.net-snmp.org),
which is considered by many a reference implementation for SNMP
technology. Others are pure-Python modules addressing specific SNMP features.

Among many SNMP libraries existing in the Python landscape, right
from the start, PySNMP project aims at complete and universal SNMP
implementation, offering its users full power of SNMP technology across
all computing platforms. Having taken this project seriously,
[PySNMP](http://pysnmp.sf.net) developers also designed a couple of
foundation libraries: [PyASN1](http://pyasn1.sf.net) and
[PySMI](http://pysmi.sf.net) as a byproduct of their PySNMP work.

## Hello, SNMP world!

Most frequent and well understood SNMP operation is about fetching a
value for a SNMP variable. In UNIX environment it is traditionally
done with snmpget tool:

    $ snmpget -v2c -c public demo.snmplabs.com sysDescr.0
    SNMPv2-MIB::sysDescr.0 = STRING: SunOS zeus.snmplabs.com 4.1.3_U1 1 sun4m

Here we queried publicly available SNMP Manager at *demo.snmplabs.com*
for a value of MIB variable named *sysDescr.0*. The same operation can
be performed right from your Python prompt:
<<<<<<< HEAD

    from pysnmp.entity.rfc3413.oneliner.cmdgen import *
=======
        
    from pysnmp.hlapi import *
>>>>>>> dc8a5014

    errorIndication, errorStatus, errorIndex, varBinds = next(
        getCmd(SnmpEngine(),
               CommunityData('public'),
               UdpTransportTarget(('demo.snmplabs.com', 161)),
               ContextData(),
               ObjectType(ObjectIdentity('SNMPv2-MIB', 'sysDescr', 0)))
    )

    if errorIndication:
        print(errorIndication)
    elif errorStatus:
        print('%s at %s' % (errorStatus.prettyPrint(),
                            varBinds[int(errorIndex)-1][0]
                            if errorIndex else '?'))
    else:
        for varBind in varBinds:
            print(' = '.join([x.prettyPrint() for x in varBind ]))

That code is somewhat verbose for a reason: PySNMP API exposes many
SNMP details, giving programmer great power and flexibility
(attentive readers may have spotted a Python generator in the code).
But before we dive into the details let me remind our readers basic
SNMP design and how PySNMP architecture maps into it.

## A bit of background

In the early days of computer networking, as local networks grew in size
and complexity, keeping an eye on expanding farm of computers, applications
and other network equipment became a hassle to system administrators.
Besides simple ping-like methods for testing hosts and services
availability, it became a necessity to gather more detailed information on
systems health.  Manual configuration of increasing number of networked
boxes did not scale well.

At that time there was no single predominant packet switching technology
like we see today. Large organizations were busy developing their own
network stacks each equipped with some form of network management
facilities. Ultimately, in early 90's, Internet Protocol Suite wins this
competition practically eliminating all other rivals. For TCP/IP network
management they offered SNMP, which remains principal technology even
today.

As a technology, SNMP defines application layer protocol, data model and
data objects. The protocol, which evolved greatly since its initial
introduction in early 80's, serves as a more or less secure, lightweight
and fault-tolerant communication channel between parties.  SNMP data model
maps all interesting nuances of host or application internals to named
variables organized into hierarchy. Concrete collection of variables is
domain-specific, it is formally defined in MIBs -- files written in a
special domain-specific language, subset of ASN.1.

Although SNMP designers were trying to kill two birds with one stone,
offering both information collection and versatile remote configuration
features, the latter never really enjoyed much popularity among
implementers. Thus most frequently, SNMP is used for gathering some or all
variables from hosts or applications being managed.

With SNMP architecture, managed host or application should have a component
called SNMP Agent. It acts as an intermediate having access to
host/application internals and being able to funnel that information over
SNMP to interested parties in form of SNMP variables.

The other part of the system is called SNMP Manager, this component is
always looking for SNMP variables either by querying SNMP Agents or
listening for notifications they may produce whenever something happens.

## Library orientation

The PySNMP library is internally structured along the lines of
[RFC3411](http://www.ietf.org/rfc/rfc3411.txt). Components that are not
unique to SNMP are put into stand-alone Python packages to promote
reusability.

SNMP protocol is defined in terms of ASN.1 data structures, SNMP messages
travelling the wire are encoded in
[BER](https://en.wikipedia.org/wiki/X.690#BER_encoding). For those purposes
PySNMP relies on generic implementation of ASN.1 types and codecs distributed
as a dedicated Python package under the name of
[PyASN1](http://pyasn1.sf.net).

SNMP-level data processing is performed by a collection of SNMP Message
Processing ([RFC3412](http://www.ietf.org/rfc/rfc3412.txt)) and Security
([RFC3414](http://www.ietf.org/rfc/rfc3414.txt)) modules living in
*pysnmp.proto...* sub-package. All crypto operations are offloaded to
the third-party [PyCrypto](https://www.dlitz.net/software/pycrypto/)
package.

Base classes representing SMI types
([RFC2587](http://www.ietf.org/rfc/rfc2578.txt)) are defined in
*pysnmp.smi...*. They administer both of MIB purposes: for SNMP
Manager apps, it's a hierarchical database of MIB variables
served by remote SNMP Agent. Agents can use PySNMP SMI objects for
interfacing with backend host or application being managed.

PySNMP is designed to run in asynchronous I/O environment.  Its I/O
subsystem is built around a set of abstract classes (*pysnmp.carrier...*)
whose purpose is to facilitate basing SNMP engine on top of a third-party
I/O framework. The library is shipped with a handful of ready-to-use
bindings to popular asynchronous cores including *asyncore*,
*[asyncio](https://docs.python.org/3/library/asyncio.html)* and
*[Twisted](http://www.twistedmatrix.com)*.

All SNMP services are delivered through and components are orchestrated
by the SNMP Engine entity (*pysnmp.entity.engine*).

So called Standard SNMP Applications
([RFC3413](http://www.ietf.org/rfc/rfc3413.txt)) are shipped in
*pysnmp.entity.rfc3413...*. They all employ SNMP Engine instance for their
operations.

A more concise and higher-level programming interface to most frequently
used Standard SNMP Applications is offered via
*pysnmp.hlapi sub-package*. This slighly revised and improved API first
appeared in PySNMP 4.3. We will use this API throughout the article.

At this point we end up with a fully-functional SNMP entity that can run in
standard Manager, Agent and Proxy roles. However one SNMP feature is
still missing and that is MIB support. More often than not, MIBs are used
in the context of SNMP operations. However, other uses are not impossible.
For example one may want to transform MIB structures into XML/HTML form or
generate code in some programming language implementing MIB features. That
was the rationale behind PySNMP developers' decision to isolate MIB parsing
from SNMP Engine implementation and put it into a dedicated Python package
called [PySMI](http://pysmi.sf.net).

Being optional, PySMI will be discovered and automatically used by Manager
applications, running on top of high-level PySNMP API, for MIB variable
names and types resolution.

## Common operations

Besides reading known scalar variables we mentioned earlier, SNMP is able
to fetch a range of variable including those not known in advance. The
following code fetches all variables related to host's interface table:

    from pysnmp.hlapi import *

    for errorIndication, errorStatus, errorIndex, varBinds in \
            nextCmd(SnmpEngine(),
                            CommunityData('public'),
                            UdpTransportTarget(('demo.snmplabs.com', 161)),
                            ContextData(),
                            ObjectType(ObjectIdentity('IF-MIB', 'ifDescr')),
                            ObjectType(ObjectIdentity('IF-MIB', 'ifType'))):

        if errorIndication:
            print(errorIndication)
            break
        elif errorStatus:
            print('%s at %s' % (errorStatus.prettyPrint(),
                                varBinds[int(errorIndex)-1][0]
                                if errorIndex else '?'
                )
            )
            break
        else:
            for varBind in varBinds:
                print(' = '.join([ x.prettyPrint() for x in varBind ]))

In this example we iterate remote SNMP Agent over two MIB variables
(*IF-MIB::ifDescr* and *IF-MIB::ifType*) which are in fact two columns
of SNMP table.

Any operation carried out through high-level API involves Python generator.
Each invocation of such generator translates into SNMP message being sent
and response processed. Generator functions are specific to SNMP message
type and are uniformly initialized with:

* SNMP Engine object: this is the umbrella object coordinating all
  SNMP operations. It's used by SNMP applications like Command Generator
  application featured in example.
* SNMP authentication method: that can be SNMPv1/v2c Community Name or
  [RFC3414](http://www.ietf.org/rfc/rfc3414.txt) *UsmUser* object
  conveying USM username, encryption and ciphering keys.
* Type of I/O to use for communication, endpoints addresses and
  other transport-specific options
* SNMP Context Engine ID and Context Name: these are only applicable
  to SNMPv3 operations and can be used to identify a non-default remote
  SNMP Engine instance or specific instance of MIB variables collection
  behind remote SNMP Engine.
* Sequence of MIB variables to query. Sometimes MIB variable name should
  be accompanied with a value to transfer to remote SNMP entity. Such value
  could be passes through *ObjectType()* initializer.

As for return values, on each iteration generator give us a tuple of
result items:

* errorIndication: if evaluates to True, it indicates some fatal problem
  occurred to local or remote SNMP engine. Most likely a timeout or
  authentication problem.
* errorStatus and errorIndex: if errorIndex is not zero, that indicates
  a problem with particular MIB variable put into request. The errorStatus
  object provides more information on the nature of the problem.
* varBinds: is a list of two-element tuples, each correspond to MIB variable
  and its value.

As we can send data back into running generator, our script could be
modified to cherry-pick smaller sequences of adjacent MIB variables or even
individual scalars:

    from pysnmp.hlapi import *

    queue = [ [ ObjectType(ObjectIdentity('IF-MIB', 'ifInOctets')) ],
              [ ObjectType(ObjectIdentity('IF-MIB', 'ifOutOctets')) ] ]

    iter = nextCmd(SnmpEngine(),
                   UsmUserData('usr-md5-none', 'authkey1'),
                   UdpTransportTarget(('demo.snmplabs.com', 161)),
                   ContextData())

    next(iter)

    while queue:
        errorIndication, errorStatus, errorIndex, varBinds = iter.send(queue.pop())
        if errorIndication:
            print(errorIndication)
        elif errorStatus:
            print('%s at %s' % (
                    errorStatus.prettyPrint(),
                    varBinds[int(errorIndex)-1][0] if errorIndex else '?'
                )
            )
        else:
            for varBind in varBinds:
                print(' = '.join([ x.prettyPrint() for x in varBind ]))

At any moment SNMP Agent may consider reporting specific events to
SNMP Manager.  Such SNMP Notification message might include relevant
variables that help both Manager software and human reader learning
the details of the event being reported.

    from pysnmp.hlapi import *

    errorIndication, errorStatus, errorIndex, varBinds = next(
        sendNotification(SnmpEngine(),
                         UsmUserData('usr-md5-des', 'authkey1', 'privkey1'),
                         UdpTransportTarget(('demo.snmplabs.com', 162)),
                         ContextData(),
                         'trap',
                         NotificationType(ObjectIdentity('IF-MIB', 'linkDown')))
    )

    if errorIndication:
        print(errorIndication)

Like MIB variables, SNMP Notifications are identified by Object Identifier
(OID). Notifications are specified in MIBs along with MIB variables
that should be reported in notification message. This is MIB specification
of the above notification (from IF-MIB.txt):

    linkDown NOTIFICATION-TYPE
        OBJECTS { ifIndex, ifAdminStatus, ifOperStatus }
        STATUS  current
        DESCRIPTION
                "A linkDown trap signifies that the SNMP entity, acting in
                an agent role, has detected that the ifOperStatus object for
                one of its communication links is about to enter the down
                state from some other state (but not from the notPresent
                state).  This other state is indicated by the included value
                of ifOperStatus."
        ::= { snmpTraps 3 }

Note the OBJECTS clause: it makes SNMP Notification Originator application
gathering *ifIndex*, *ifAdminStatus*, *ifOperStatus* objects from its
MIB variables store and reporting their values in the notification.

## Referring to MIBs

Surprisingly, SNMP can work without MIBs! Protocol itself does not depend
on them. MIBs are designed as complimentary database to make SNMP
data more human readable and convenient to deal with.

PySNMP library is designed to work without MIBs. You can always refer to
a MIB variable via Object Identifier:

    ObjectType(ObjectIdentity('1.3.6.1.2.1.1.1.0'), OctetString('my host'))

Whenever data type has to be specified, that can be done by passing
corresponding PyASN1 type. Otherwise both variable identifier and
data type associated with a variable would be looked up at MIB.

    ObjectType(ObjectIdentity('SNMPv2-MIB', 'sysDescr', 0), 'my host')

For MIB resolution to work, PySNMP application must load up MIB module
being looked up. Internally, PySNMP represents MIBs as Python modules
containing objects each representing MIB variable:

    # pysnmp/smi/mibs/SNMPv2-MIB.py:
    # ...
    sysDescr = MibScalar((1, 3, 6, 1, 2, 1, 1, 1), DisplayString().subtype(subtypeSpec=ValueSizeConstraint(0, 255))).setMaxAccess("readonly")

Conversion of original, ASN.1 MIB text files into PySNMP-compliant Python
modules is done behind the scenes by PySMI. Normally, PySNMP users do not
need to bother explicitly invoking PySMI services. PySNMP would call PySMI
automatically provided PySMI package is installed and requested MIB module
is available.

Users can point their PySNMP applications to either local MIB repositories
or remote ones that are accessible through HTTP or FTP:

    from pysnmp.hlapi import *

    errorIndication, errorStatus, errorIndex, varBinds = next(
        getCmd(SnmpEngine(),
               CommunityData('public'),
               UdpTransportTarget(('demo.snmplabs.com', 161)),
               ContextData(),
               ObjectType(ObjectIdentity('IF-MIB', 'ifInOctets', 1).addAsn1MibSource('file:///usr/share/snmp', 'http://mibs.snmplabs.com/asn1/@mib@'))
       )
    )

To figure out what MIBs are implemented by particular SNMP Agent, Manager
could query *SNMPv2-MIB::sysORTable* MIB variables:

    $ snmpwalk -v2c -c public demo.snmplabs.com sysORTable
    SNMPv2-MIB::sysORID.1 = OID: SNMPv2-MIB::snmpMIB
    SNMPv2-MIB::sysORID.2 = OID: SNMP-VIEW-BASED-ACM-MIB::vacmBasicGroup
    SNMPv2-MIB::sysORID.3 = OID: SNMP-MPD-MIB::snmpMPDCompliance
    SNMPv2-MIB::sysORID.4 = OID: SNMP-USER-BASED-SM-MIB::usmMIBCompliance
    SNMPv2-MIB::sysORID.5 = OID: SNMP-FRAMEWORK-MIB::snmpFrameworkMIBCompliance
    ...

An efficient Manager could then optimize its behavior by fetching required
MIBs and querying MIB variables from those MIBs.

## SNMP Agents

PySNMP could act as a full-blown SNMP Agent supporting most of standard
SNMP features pretty much out of the box. When building SNMP Agent, most
development efforts normally go into establishing mapping between
something to be monitored and MIB variable to be reported back to SNMP
Manager.

Multiple solutions exist at different levels of PySNMP library. Probably
the simplest approach is to subclass *MibScalarInstance()*, representing
specific MIB variable, so that relevant information is returned when
queried or some action is performed when MIB variable is modified:

    # __MY_MIB.py:
    # ...
    class FileStorage(MibScalarInstance):
        file = '/var/run/agent/store'

        def getValue(self, name, idx):
            with f in open(self.file):
                return self.getSyntax().clone(f.read())

        def setValue(self, value, name, idx):
            with f in open(self.file, 'w'):
                f.write(value)
            return self.getValue(name, idx)

    # Register our MIB variable implementation
    mibBuilder.exportSymbols(
        '__MY_MIB', FileStorage((1,3,6,5,1,1,2,3,1), (0,), OctetString())
    )

Sometimes it is easier to bypass most of PySNMP SMI implementation by
provisioning your own instance of MIB Controller object to SNMP Agent:

    class EchoMibInstrumController(AbstractMibInstrumController):
        def readVars(self, varBinds, acInfo):
                return [ (ov[0], OctetString('Would read OID %s' % varBind[0])) for varBind in varBinds]

        def writeVars(self, varBinds, acInfo):
                return [ (varBind[0], OctetString('Would set OID %s to %s' % varBind)) for varBind in varBinds]

    snmpContext.registerContextName(
        OctetString('my-context'), EchoMibInstrumController()
    )

    GetCommandResponder(snmpEngine, snmpContext)
    SetCommandResponder(snmpEngine, snmpContext)

## Real-world applications

Over the years PySNMP developers created a couple of software products
based on PySNMP library. That kind of reality check experience influenced
PySNMP design a great deal.

[SNMP Simulator](http://snmpsim.sf.net) is probably the most sophisticated
free and open source [SNMP Agent emulation software](https://en.wikipedia.org/wiki/SNMP_simulator) at the time being. This
tool can create an illusion that large SNMP-managed network of various
devices exists in your virtual laboratory. Emulated devices try to look live
by reporting changing data. MIB variables can be configured to change
according to some formula. Modified data can be made persistent by keeping
MIB variables in SQL or noSQL database.

SNMP simulation toolkit also offers utilities that can capture SNMP traffic
from real SNMP Agents, store captured MIB variables so that they could then
be replayed by SNMP simulator. Another way to gather a collection of MIB
variables to simulate is to populate MIB it from ASN.1 MIB file.

You can experience SNMP Simulator yourself by talking to it on the Internet.
Configuration details could be found
[here](http://snmpsim.sourceforge.net/public-snmp-simulator.html).

Another large project is [SNMP Proxy Forwarder](http://snmpfwd.sf.net). That
tool is designed to work as cross-platform, transparent, application-level
firewall passing SNMP traffic between open and protected network segments.
The system is split into client and server parts connected with each other
over encrypted channel. Typically, server part resides on public network
responding to SNMP queries, while client part sits in DMZ talking to SNMP
devices on protected network. SNMP protocol version translation could be
performed on the fly, sophisticated SNMP data filtering and modification
could be performed, response caching and request rate limiting could be
set up to reduce SNMP load on end devices.

Finally, we ship a pure-Python version of SNMP
[command-line tools](https://pypi.python.org/pypi/pysnmp-apps)
that try to mimic their Net-SNMP prototypes.
Just do *pip install pysnmp-apps* and off you go!

## References

1. [PySNMP project site](http://pysnmp.sf.net)
2. [SNMP RFCs](http://www.snmp.com/protocol/snmp_rfcs.shtml)
3. [Practical Guide to SNMPv3 and Network Management](http://www.amazon.com/Practical-Guide-Snmpv3-Network-Management/dp/0130214531/ref=pd_sim_14_4?ie=UTF8&refRID=0KNXDXE2XYXV13SX137H)
4. [Understanding SNMP MIBs](http://www.amazon.com/Understanding-SNMP-MIBs-David-Perkins/dp/0134377087/ref=pd_sim_14_3?ie=UTF8&refRID=1N65YA65G01KJAKR6PD1)
<|MERGE_RESOLUTION|>--- conflicted
+++ resolved
@@ -34,13 +34,8 @@
 Here we queried publicly available SNMP Manager at *demo.snmplabs.com*
 for a value of MIB variable named *sysDescr.0*. The same operation can
 be performed right from your Python prompt:
-<<<<<<< HEAD
-
-    from pysnmp.entity.rfc3413.oneliner.cmdgen import *
-=======
         
     from pysnmp.hlapi import *
->>>>>>> dc8a5014
 
     errorIndication, errorStatus, errorIndex, varBinds = next(
         getCmd(SnmpEngine(),
